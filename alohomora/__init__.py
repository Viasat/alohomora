"""Alohomora helper module"""

# Copyright 2017 ViaSat, Inc.

# Licensed under the Apache License, Version 2.0 (the "License");
# you may not use this file except in compliance with the License.
# You may obtain a copy of the License at

#     https://www.apache.org/licenses/LICENSE-2.0

# Unless required by applicable law or agreed to in writing, software
# distributed under the License is distributed on an "AS IS" BASIS,
# WITHOUT WARRANTIES OR CONDITIONS OF ANY KIND, either express or implied.
# See the License for the specific language governing permissions and
# limitations under the License.

from __future__ import print_function

import sys

<<<<<<< HEAD
__version__ = '1.1.6'
=======
try:
    input = raw_input
except NameError:
    pass

__version__ = '1.1.5'
>>>>>>> 5733a335
__author__ = 'Stephan Kemper'
__license__ = '(c) 2017 ViaSat, Inc. See the LICENSE file for more details.'


def die(msg):
    """Exit with non-zero and a message"""
    print(msg)
    sys.exit(5)


def _prompt_for_a_thing(msg, arr, func=lambda x: x):
    """Given a list of items, ask the user to pick one"""
    print(msg)
    i = 0
    for thing in arr:
        print('[ %d ] %s' % (i, func(thing)))
        i += 1
    thing_index = _prompt_index(arr)
    while thing_index is None:
        print('You have entered an invalid ID')
        thing_index = _prompt_index(arr)
    return arr[thing_index]


def _prompt_index(arr):
    try:
        device_index = int(input('ID: '))
    except ValueError:
        return None
    if not 0 <= device_index <= (len(arr) - 1):
        return None
    else:
        return device_index<|MERGE_RESOLUTION|>--- conflicted
+++ resolved
@@ -18,16 +18,12 @@
 
 import sys
 
-<<<<<<< HEAD
-__version__ = '1.1.6'
-=======
 try:
     input = raw_input
 except NameError:
     pass
 
-__version__ = '1.1.5'
->>>>>>> 5733a335
+__version__ = '1.1.6'
 __author__ = 'Stephan Kemper'
 __license__ = '(c) 2017 ViaSat, Inc. See the LICENSE file for more details.'
 
