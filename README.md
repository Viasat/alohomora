--- conflicted
+++ resolved
@@ -134,7 +134,11 @@
   * Provide some way of mapping account numbers to account names
 
 
-<<<<<<< HEAD
+## Note for Windows Users
+
+This does **NOT** work in Cygwin or Cygwin based shells in Windows (such as Gitbash).  Use cmd instead.
+
+
 ## Contributors (Alphabetical)
 
 * @abrooks
@@ -144,12 +148,7 @@
 * @skemper
 * @wkronmiller
 * @xrl
-=======
-## Note for Windows Users
 
-This does **NOT** work in Cygwin or Cygwin based shells in Windows (such as Gitbash).  Use cmd instead.
-
->>>>>>> 6ca11e39
 
 ## Thanks
 
